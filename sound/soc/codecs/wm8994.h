--- conflicted
+++ resolved
@@ -47,8 +47,6 @@
 
 extern const struct wm8994_access_mask wm8994_access_masks[WM8994_CACHE_SIZE];
 extern const u16 wm8994_reg_defaults[WM8994_CACHE_SIZE];
-<<<<<<< HEAD
-=======
 
 int wm8958_aif_ev(struct snd_soc_dapm_widget *w,
 		  struct snd_kcontrol *kcontrol, int event);
@@ -143,6 +141,5 @@
 	const struct firmware *mbc_vss;
 	const struct firmware *enh_eq;
 };
->>>>>>> d762f438
 
 #endif