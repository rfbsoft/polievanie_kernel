--- conflicted
+++ resolved
@@ -274,8 +274,6 @@
 #ifdef CONFIG_SMP
 ASSERT((per_cpu__irq_stack_union == 0),
         "irq_stack_union is not at start of per-cpu area");
-<<<<<<< HEAD
-=======
 #endif
 
 #ifdef CONFIG_KEXEC
@@ -283,5 +281,4 @@
 
 ASSERT(kexec_control_code_size <= KEXEC_CONTROL_CODE_MAX_SIZE,
        "kexec control code size is too big")
->>>>>>> 88200bc2
 #endif