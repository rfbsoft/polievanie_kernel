/*
 * This file is part of UBIFS.
 *
 * Copyright (C) 2006-2008 Nokia Corporation.
 *
 * This program is free software; you can redistribute it and/or modify it
 * under the terms of the GNU General Public License version 2 as published by
 * the Free Software Foundation.
 *
 * This program is distributed in the hope that it will be useful, but WITHOUT
 * ANY WARRANTY; without even the implied warranty of MERCHANTABILITY or
 * FITNESS FOR A PARTICULAR PURPOSE.  See the GNU General Public License for
 * more details.
 *
 * You should have received a copy of the GNU General Public License along with
 * this program; if not, write to the Free Software Foundation, Inc., 51
 * Franklin St, Fifth Floor, Boston, MA 02110-1301 USA
 *
 * Authors: Artem Bityutskiy (Битюцкий Артём)
 *          Adrian Hunter
 */

/*
 * This file implements UBIFS initialization and VFS superblock operations. Some
 * initialization stuff which is rather large and complex is placed at
 * corresponding subsystems, but most of it is here.
 */

#include <linux/init.h>
#include <linux/slab.h>
#include <linux/module.h>
#include <linux/ctype.h>
#include <linux/kthread.h>
#include <linux/parser.h>
#include <linux/seq_file.h>
#include <linux/mount.h>
#include <linux/math64.h>
#include <linux/writeback.h>
#include <linux/smp_lock.h>
#include "ubifs.h"

/*
 * Maximum amount of memory we may 'kmalloc()' without worrying that we are
 * allocating too much.
 */
#define UBIFS_KMALLOC_OK (128*1024)

/* Slab cache for UBIFS inodes */
struct kmem_cache *ubifs_inode_slab;

/* UBIFS TNC shrinker description */
static struct shrinker ubifs_shrinker_info = {
	.shrink = ubifs_shrinker,
	.seeks = DEFAULT_SEEKS,
};

/**
 * validate_inode - validate inode.
 * @c: UBIFS file-system description object
 * @inode: the inode to validate
 *
 * This is a helper function for 'ubifs_iget()' which validates various fields
 * of a newly built inode to make sure they contain sane values and prevent
 * possible vulnerabilities. Returns zero if the inode is all right and
 * a non-zero error code if not.
 */
static int validate_inode(struct ubifs_info *c, const struct inode *inode)
{
	int err;
	const struct ubifs_inode *ui = ubifs_inode(inode);

	if (inode->i_size > c->max_inode_sz) {
		ubifs_err("inode is too large (%lld)",
			  (long long)inode->i_size);
		return 1;
	}

	if (ui->compr_type < 0 || ui->compr_type >= UBIFS_COMPR_TYPES_CNT) {
		ubifs_err("unknown compression type %d", ui->compr_type);
		return 2;
	}

	if (ui->xattr_names + ui->xattr_cnt > XATTR_LIST_MAX)
		return 3;

	if (ui->data_len < 0 || ui->data_len > UBIFS_MAX_INO_DATA)
		return 4;

	if (ui->xattr && (inode->i_mode & S_IFMT) != S_IFREG)
		return 5;

	if (!ubifs_compr_present(ui->compr_type)) {
		ubifs_warn("inode %lu uses '%s' compression, but it was not "
			   "compiled in", inode->i_ino,
			   ubifs_compr_name(ui->compr_type));
	}

	err = dbg_check_dir_size(c, inode);
	return err;
}

struct inode *ubifs_iget(struct super_block *sb, unsigned long inum)
{
	int err;
	union ubifs_key key;
	struct ubifs_ino_node *ino;
	struct ubifs_info *c = sb->s_fs_info;
	struct inode *inode;
	struct ubifs_inode *ui;

	dbg_gen("inode %lu", inum);

	inode = iget_locked(sb, inum);
	if (!inode)
		return ERR_PTR(-ENOMEM);
	if (!(inode->i_state & I_NEW))
		return inode;
	ui = ubifs_inode(inode);

	ino = kmalloc(UBIFS_MAX_INO_NODE_SZ, GFP_NOFS);
	if (!ino) {
		err = -ENOMEM;
		goto out;
	}

	ino_key_init(c, &key, inode->i_ino);

	err = ubifs_tnc_lookup(c, &key, ino);
	if (err)
		goto out_ino;

	inode->i_flags |= (S_NOCMTIME | S_NOATIME);
	inode->i_nlink = le32_to_cpu(ino->nlink);
	inode->i_uid   = le32_to_cpu(ino->uid);
	inode->i_gid   = le32_to_cpu(ino->gid);
	inode->i_atime.tv_sec  = (int64_t)le64_to_cpu(ino->atime_sec);
	inode->i_atime.tv_nsec = le32_to_cpu(ino->atime_nsec);
	inode->i_mtime.tv_sec  = (int64_t)le64_to_cpu(ino->mtime_sec);
	inode->i_mtime.tv_nsec = le32_to_cpu(ino->mtime_nsec);
	inode->i_ctime.tv_sec  = (int64_t)le64_to_cpu(ino->ctime_sec);
	inode->i_ctime.tv_nsec = le32_to_cpu(ino->ctime_nsec);
	inode->i_mode = le32_to_cpu(ino->mode);
	inode->i_size = le64_to_cpu(ino->size);

	ui->data_len    = le32_to_cpu(ino->data_len);
	ui->flags       = le32_to_cpu(ino->flags);
	ui->compr_type  = le16_to_cpu(ino->compr_type);
	ui->creat_sqnum = le64_to_cpu(ino->creat_sqnum);
	ui->xattr_cnt   = le32_to_cpu(ino->xattr_cnt);
	ui->xattr_size  = le32_to_cpu(ino->xattr_size);
	ui->xattr_names = le32_to_cpu(ino->xattr_names);
	ui->synced_i_size = ui->ui_size = inode->i_size;

	ui->xattr = (ui->flags & UBIFS_XATTR_FL) ? 1 : 0;

	err = validate_inode(c, inode);
	if (err)
		goto out_invalid;

	/* Disable read-ahead */
	inode->i_mapping->backing_dev_info = &c->bdi;

	switch (inode->i_mode & S_IFMT) {
	case S_IFREG:
		inode->i_mapping->a_ops = &ubifs_file_address_operations;
		inode->i_op = &ubifs_file_inode_operations;
		inode->i_fop = &ubifs_file_operations;
		if (ui->xattr) {
			ui->data = kmalloc(ui->data_len + 1, GFP_NOFS);
			if (!ui->data) {
				err = -ENOMEM;
				goto out_ino;
			}
			memcpy(ui->data, ino->data, ui->data_len);
			((char *)ui->data)[ui->data_len] = '\0';
		} else if (ui->data_len != 0) {
			err = 10;
			goto out_invalid;
		}
		break;
	case S_IFDIR:
		inode->i_op  = &ubifs_dir_inode_operations;
		inode->i_fop = &ubifs_dir_operations;
		if (ui->data_len != 0) {
			err = 11;
			goto out_invalid;
		}
		break;
	case S_IFLNK:
		inode->i_op = &ubifs_symlink_inode_operations;
		if (ui->data_len <= 0 || ui->data_len > UBIFS_MAX_INO_DATA) {
			err = 12;
			goto out_invalid;
		}
		ui->data = kmalloc(ui->data_len + 1, GFP_NOFS);
		if (!ui->data) {
			err = -ENOMEM;
			goto out_ino;
		}
		memcpy(ui->data, ino->data, ui->data_len);
		((char *)ui->data)[ui->data_len] = '\0';
		break;
	case S_IFBLK:
	case S_IFCHR:
	{
		dev_t rdev;
		union ubifs_dev_desc *dev;

		ui->data = kmalloc(sizeof(union ubifs_dev_desc), GFP_NOFS);
		if (!ui->data) {
			err = -ENOMEM;
			goto out_ino;
		}

		dev = (union ubifs_dev_desc *)ino->data;
		if (ui->data_len == sizeof(dev->new))
			rdev = new_decode_dev(le32_to_cpu(dev->new));
		else if (ui->data_len == sizeof(dev->huge))
			rdev = huge_decode_dev(le64_to_cpu(dev->huge));
		else {
			err = 13;
			goto out_invalid;
		}
		memcpy(ui->data, ino->data, ui->data_len);
		inode->i_op = &ubifs_file_inode_operations;
		init_special_inode(inode, inode->i_mode, rdev);
		break;
	}
	case S_IFSOCK:
	case S_IFIFO:
		inode->i_op = &ubifs_file_inode_operations;
		init_special_inode(inode, inode->i_mode, 0);
		if (ui->data_len != 0) {
			err = 14;
			goto out_invalid;
		}
		break;
	default:
		err = 15;
		goto out_invalid;
	}

	kfree(ino);
	ubifs_set_inode_flags(inode);
	unlock_new_inode(inode);
	return inode;

out_invalid:
	ubifs_err("inode %lu validation failed, error %d", inode->i_ino, err);
	dbg_dump_node(c, ino);
	dbg_dump_inode(c, inode);
	err = -EINVAL;
out_ino:
	kfree(ino);
out:
	ubifs_err("failed to read inode %lu, error %d", inode->i_ino, err);
	iget_failed(inode);
	return ERR_PTR(err);
}

static struct inode *ubifs_alloc_inode(struct super_block *sb)
{
	struct ubifs_inode *ui;

	ui = kmem_cache_alloc(ubifs_inode_slab, GFP_NOFS);
	if (!ui)
		return NULL;

	memset((void *)ui + sizeof(struct inode), 0,
	       sizeof(struct ubifs_inode) - sizeof(struct inode));
	mutex_init(&ui->ui_mutex);
	spin_lock_init(&ui->ui_lock);
	return &ui->vfs_inode;
};

static void ubifs_destroy_inode(struct inode *inode)
{
	struct ubifs_inode *ui = ubifs_inode(inode);

	kfree(ui->data);
	kmem_cache_free(ubifs_inode_slab, inode);
}

/*
 * Note, Linux write-back code calls this without 'i_mutex'.
 */
static int ubifs_write_inode(struct inode *inode, int wait)
{
	int err = 0;
	struct ubifs_info *c = inode->i_sb->s_fs_info;
	struct ubifs_inode *ui = ubifs_inode(inode);

	ubifs_assert(!ui->xattr);
	if (is_bad_inode(inode))
		return 0;

	mutex_lock(&ui->ui_mutex);
	/*
	 * Due to races between write-back forced by budgeting
	 * (see 'sync_some_inodes()') and pdflush write-back, the inode may
	 * have already been synchronized, do not do this again. This might
	 * also happen if it was synchronized in an VFS operation, e.g.
	 * 'ubifs_link()'.
	 */
	if (!ui->dirty) {
		mutex_unlock(&ui->ui_mutex);
		return 0;
	}

	/*
	 * As an optimization, do not write orphan inodes to the media just
	 * because this is not needed.
	 */
	dbg_gen("inode %lu, mode %#x, nlink %u",
		inode->i_ino, (int)inode->i_mode, inode->i_nlink);
	if (inode->i_nlink) {
		err = ubifs_jnl_write_inode(c, inode);
		if (err)
			ubifs_err("can't write inode %lu, error %d",
				  inode->i_ino, err);
	}

	ui->dirty = 0;
	mutex_unlock(&ui->ui_mutex);
	ubifs_release_dirty_inode_budget(c, ui);
	return err;
}

static void ubifs_delete_inode(struct inode *inode)
{
	int err;
	struct ubifs_info *c = inode->i_sb->s_fs_info;
	struct ubifs_inode *ui = ubifs_inode(inode);

	if (ui->xattr)
		/*
		 * Extended attribute inode deletions are fully handled in
		 * 'ubifs_removexattr()'. These inodes are special and have
		 * limited usage, so there is nothing to do here.
		 */
		goto out;

	dbg_gen("inode %lu, mode %#x", inode->i_ino, (int)inode->i_mode);
	ubifs_assert(!atomic_read(&inode->i_count));
	ubifs_assert(inode->i_nlink == 0);

	truncate_inode_pages(&inode->i_data, 0);
	if (is_bad_inode(inode))
		goto out;

	ui->ui_size = inode->i_size = 0;
	err = ubifs_jnl_delete_inode(c, inode);
	if (err)
		/*
		 * Worst case we have a lost orphan inode wasting space, so a
		 * simple error message is OK here.
		 */
		ubifs_err("can't delete inode %lu, error %d",
			  inode->i_ino, err);

out:
	if (ui->dirty)
		ubifs_release_dirty_inode_budget(c, ui);
	else {
		/* We've deleted something - clean the "no space" flags */
		c->nospace = c->nospace_rp = 0;
		smp_wmb();
	}
	clear_inode(inode);
}

static void ubifs_dirty_inode(struct inode *inode)
{
	struct ubifs_inode *ui = ubifs_inode(inode);

	ubifs_assert(mutex_is_locked(&ui->ui_mutex));
	if (!ui->dirty) {
		ui->dirty = 1;
		dbg_gen("inode %lu",  inode->i_ino);
	}
}

static int ubifs_statfs(struct dentry *dentry, struct kstatfs *buf)
{
	struct ubifs_info *c = dentry->d_sb->s_fs_info;
	unsigned long long free;
	__le32 *uuid = (__le32 *)c->uuid;

	free = ubifs_get_free_space(c);
	dbg_gen("free space %lld bytes (%lld blocks)",
		free, free >> UBIFS_BLOCK_SHIFT);

	buf->f_type = UBIFS_SUPER_MAGIC;
	buf->f_bsize = UBIFS_BLOCK_SIZE;
	buf->f_blocks = c->block_cnt;
	buf->f_bfree = free >> UBIFS_BLOCK_SHIFT;
	if (free > c->report_rp_size)
		buf->f_bavail = (free - c->report_rp_size) >> UBIFS_BLOCK_SHIFT;
	else
		buf->f_bavail = 0;
	buf->f_files = 0;
	buf->f_ffree = 0;
	buf->f_namelen = UBIFS_MAX_NLEN;
	buf->f_fsid.val[0] = le32_to_cpu(uuid[0]) ^ le32_to_cpu(uuid[2]);
	buf->f_fsid.val[1] = le32_to_cpu(uuid[1]) ^ le32_to_cpu(uuid[3]);
	ubifs_assert(buf->f_bfree <= c->block_cnt);
	return 0;
}

static int ubifs_show_options(struct seq_file *s, struct vfsmount *mnt)
{
	struct ubifs_info *c = mnt->mnt_sb->s_fs_info;

	if (c->mount_opts.unmount_mode == 2)
		seq_printf(s, ",fast_unmount");
	else if (c->mount_opts.unmount_mode == 1)
		seq_printf(s, ",norm_unmount");

	if (c->mount_opts.bulk_read == 2)
		seq_printf(s, ",bulk_read");
	else if (c->mount_opts.bulk_read == 1)
		seq_printf(s, ",no_bulk_read");

	if (c->mount_opts.chk_data_crc == 2)
		seq_printf(s, ",chk_data_crc");
	else if (c->mount_opts.chk_data_crc == 1)
		seq_printf(s, ",no_chk_data_crc");

	if (c->mount_opts.override_compr) {
		seq_printf(s, ",compr=%s",
			   ubifs_compr_name(c->mount_opts.compr_type));
	}

	return 0;
}

static int ubifs_sync_fs(struct super_block *sb, int wait)
{
	int i, err;
	struct ubifs_info *c = sb->s_fs_info;
	struct writeback_control wbc = {
		.sync_mode   = WB_SYNC_ALL,
		.range_start = 0,
		.range_end   = LLONG_MAX,
		.nr_to_write = LONG_MAX,
	};

	/*
	 * Zero @wait is just an advisory thing to help the file system shove
	 * lots of data into the queues, and there will be the second
	 * '->sync_fs()' call, with non-zero @wait.
	 */
	if (!wait)
		return 0;

	/*
	 * VFS calls '->sync_fs()' before synchronizing all dirty inodes and
	 * pages, so synchronize them first, then commit the journal. Strictly
	 * speaking, it is not necessary to commit the journal here,
	 * synchronizing write-buffers would be enough. But committing makes
	 * UBIFS free space predictions much more accurate, so we want to let
	 * the user be able to get more accurate results of 'statfs()' after
	 * they synchronize the file system.
	 */
	generic_sync_sb_inodes(sb, &wbc);

	/*
	 * Synchronize write buffers, because 'ubifs_run_commit()' does not
	 * do this if it waits for an already running commit.
	 */
	for (i = 0; i < c->jhead_cnt; i++) {
		err = ubifs_wbuf_sync(&c->jheads[i].wbuf);
		if (err)
			return err;
	}

	err = ubifs_run_commit(c);
	if (err)
		return err;

	return ubi_sync(c->vi.ubi_num);
}

/**
 * init_constants_early - initialize UBIFS constants.
 * @c: UBIFS file-system description object
 *
 * This function initialize UBIFS constants which do not need the superblock to
 * be read. It also checks that the UBI volume satisfies basic UBIFS
 * requirements. Returns zero in case of success and a negative error code in
 * case of failure.
 */
static int init_constants_early(struct ubifs_info *c)
{
	if (c->vi.corrupted) {
		ubifs_warn("UBI volume is corrupted - read-only mode");
		c->ro_media = 1;
	}

	if (c->di.ro_mode) {
		ubifs_msg("read-only UBI device");
		c->ro_media = 1;
	}

	if (c->vi.vol_type == UBI_STATIC_VOLUME) {
		ubifs_msg("static UBI volume - read-only mode");
		c->ro_media = 1;
	}

	c->leb_cnt = c->vi.size;
	c->leb_size = c->vi.usable_leb_size;
	c->half_leb_size = c->leb_size / 2;
	c->min_io_size = c->di.min_io_size;
	c->min_io_shift = fls(c->min_io_size) - 1;

	if (c->leb_size < UBIFS_MIN_LEB_SZ) {
		ubifs_err("too small LEBs (%d bytes), min. is %d bytes",
			  c->leb_size, UBIFS_MIN_LEB_SZ);
		return -EINVAL;
	}

	if (c->leb_cnt < UBIFS_MIN_LEB_CNT) {
		ubifs_err("too few LEBs (%d), min. is %d",
			  c->leb_cnt, UBIFS_MIN_LEB_CNT);
		return -EINVAL;
	}

	if (!is_power_of_2(c->min_io_size)) {
		ubifs_err("bad min. I/O size %d", c->min_io_size);
		return -EINVAL;
	}

	/*
	 * UBIFS aligns all node to 8-byte boundary, so to make function in
	 * io.c simpler, assume minimum I/O unit size to be 8 bytes if it is
	 * less than 8.
	 */
	if (c->min_io_size < 8) {
		c->min_io_size = 8;
		c->min_io_shift = 3;
	}

	c->ref_node_alsz = ALIGN(UBIFS_REF_NODE_SZ, c->min_io_size);
	c->mst_node_alsz = ALIGN(UBIFS_MST_NODE_SZ, c->min_io_size);

	/*
	 * Initialize node length ranges which are mostly needed for node
	 * length validation.
	 */
	c->ranges[UBIFS_PAD_NODE].len  = UBIFS_PAD_NODE_SZ;
	c->ranges[UBIFS_SB_NODE].len   = UBIFS_SB_NODE_SZ;
	c->ranges[UBIFS_MST_NODE].len  = UBIFS_MST_NODE_SZ;
	c->ranges[UBIFS_REF_NODE].len  = UBIFS_REF_NODE_SZ;
	c->ranges[UBIFS_TRUN_NODE].len = UBIFS_TRUN_NODE_SZ;
	c->ranges[UBIFS_CS_NODE].len   = UBIFS_CS_NODE_SZ;

	c->ranges[UBIFS_INO_NODE].min_len  = UBIFS_INO_NODE_SZ;
	c->ranges[UBIFS_INO_NODE].max_len  = UBIFS_MAX_INO_NODE_SZ;
	c->ranges[UBIFS_ORPH_NODE].min_len =
				UBIFS_ORPH_NODE_SZ + sizeof(__le64);
	c->ranges[UBIFS_ORPH_NODE].max_len = c->leb_size;
	c->ranges[UBIFS_DENT_NODE].min_len = UBIFS_DENT_NODE_SZ;
	c->ranges[UBIFS_DENT_NODE].max_len = UBIFS_MAX_DENT_NODE_SZ;
	c->ranges[UBIFS_XENT_NODE].min_len = UBIFS_XENT_NODE_SZ;
	c->ranges[UBIFS_XENT_NODE].max_len = UBIFS_MAX_XENT_NODE_SZ;
	c->ranges[UBIFS_DATA_NODE].min_len = UBIFS_DATA_NODE_SZ;
	c->ranges[UBIFS_DATA_NODE].max_len = UBIFS_MAX_DATA_NODE_SZ;
	/*
	 * Minimum indexing node size is amended later when superblock is
	 * read and the key length is known.
	 */
	c->ranges[UBIFS_IDX_NODE].min_len = UBIFS_IDX_NODE_SZ + UBIFS_BRANCH_SZ;
	/*
	 * Maximum indexing node size is amended later when superblock is
	 * read and the fanout is known.
	 */
	c->ranges[UBIFS_IDX_NODE].max_len = INT_MAX;

	/*
	 * Initialize dead and dark LEB space watermarks. See gc.c for comments
	 * about these values.
	 */
	c->dead_wm = ALIGN(MIN_WRITE_SZ, c->min_io_size);
	c->dark_wm = ALIGN(UBIFS_MAX_NODE_SZ, c->min_io_size);

	/*
	 * Calculate how many bytes would be wasted at the end of LEB if it was
	 * fully filled with data nodes of maximum size. This is used in
	 * calculations when reporting free space.
	 */
	c->leb_overhead = c->leb_size % UBIFS_MAX_DATA_NODE_SZ;

	/* Buffer size for bulk-reads */
	c->max_bu_buf_len = UBIFS_MAX_BULK_READ * UBIFS_MAX_DATA_NODE_SZ;
	if (c->max_bu_buf_len > c->leb_size)
		c->max_bu_buf_len = c->leb_size;
	return 0;
}

/**
 * bud_wbuf_callback - bud LEB write-buffer synchronization call-back.
 * @c: UBIFS file-system description object
 * @lnum: LEB the write-buffer was synchronized to
 * @free: how many free bytes left in this LEB
 * @pad: how many bytes were padded
 *
 * This is a callback function which is called by the I/O unit when the
 * write-buffer is synchronized. We need this to correctly maintain space
 * accounting in bud logical eraseblocks. This function returns zero in case of
 * success and a negative error code in case of failure.
 *
 * This function actually belongs to the journal, but we keep it here because
 * we want to keep it static.
 */
static int bud_wbuf_callback(struct ubifs_info *c, int lnum, int free, int pad)
{
	return ubifs_update_one_lp(c, lnum, free, pad, 0, 0);
}

/*
 * init_constants_sb - initialize UBIFS constants.
 * @c: UBIFS file-system description object
 *
 * This is a helper function which initializes various UBIFS constants after
 * the superblock has been read. It also checks various UBIFS parameters and
 * makes sure they are all right. Returns zero in case of success and a
 * negative error code in case of failure.
 */
static int init_constants_sb(struct ubifs_info *c)
{
	int tmp, err;
	long long tmp64;

	c->main_bytes = (long long)c->main_lebs * c->leb_size;
	c->max_znode_sz = sizeof(struct ubifs_znode) +
				c->fanout * sizeof(struct ubifs_zbranch);

	tmp = ubifs_idx_node_sz(c, 1);
	c->ranges[UBIFS_IDX_NODE].min_len = tmp;
	c->min_idx_node_sz = ALIGN(tmp, 8);

	tmp = ubifs_idx_node_sz(c, c->fanout);
	c->ranges[UBIFS_IDX_NODE].max_len = tmp;
	c->max_idx_node_sz = ALIGN(tmp, 8);

	/* Make sure LEB size is large enough to fit full commit */
	tmp = UBIFS_CS_NODE_SZ + UBIFS_REF_NODE_SZ * c->jhead_cnt;
	tmp = ALIGN(tmp, c->min_io_size);
	if (tmp > c->leb_size) {
		dbg_err("too small LEB size %d, at least %d needed",
			c->leb_size, tmp);
		return -EINVAL;
	}

	/*
	 * Make sure that the log is large enough to fit reference nodes for
	 * all buds plus one reserved LEB.
	 */
	tmp64 = c->max_bud_bytes + c->leb_size - 1;
	c->max_bud_cnt = div_u64(tmp64, c->leb_size);
	tmp = (c->ref_node_alsz * c->max_bud_cnt + c->leb_size - 1);
	tmp /= c->leb_size;
	tmp += 1;
	if (c->log_lebs < tmp) {
		dbg_err("too small log %d LEBs, required min. %d LEBs",
			c->log_lebs, tmp);
		return -EINVAL;
	}

	/*
	 * When budgeting we assume worst-case scenarios when the pages are not
	 * be compressed and direntries are of the maximum size.
	 *
	 * Note, data, which may be stored in inodes is budgeted separately, so
	 * it is not included into 'c->inode_budget'.
	 */
	c->page_budget = UBIFS_MAX_DATA_NODE_SZ * UBIFS_BLOCKS_PER_PAGE;
	c->inode_budget = UBIFS_INO_NODE_SZ;
	c->dent_budget = UBIFS_MAX_DENT_NODE_SZ;

	/*
	 * When the amount of flash space used by buds becomes
	 * 'c->max_bud_bytes', UBIFS just blocks all writers and starts commit.
	 * The writers are unblocked when the commit is finished. To avoid
	 * writers to be blocked UBIFS initiates background commit in advance,
	 * when number of bud bytes becomes above the limit defined below.
	 */
	c->bg_bud_bytes = (c->max_bud_bytes * 13) >> 4;

	/*
	 * Ensure minimum journal size. All the bytes in the journal heads are
	 * considered to be used, when calculating the current journal usage.
	 * Consequently, if the journal is too small, UBIFS will treat it as
	 * always full.
	 */
	tmp64 = (long long)(c->jhead_cnt + 1) * c->leb_size + 1;
	if (c->bg_bud_bytes < tmp64)
		c->bg_bud_bytes = tmp64;
	if (c->max_bud_bytes < tmp64 + c->leb_size)
		c->max_bud_bytes = tmp64 + c->leb_size;

	err = ubifs_calc_lpt_geom(c);
	if (err)
		return err;

	/* Initialize effective LEB size used in budgeting calculations */
	c->idx_leb_size = c->leb_size - c->max_idx_node_sz;
	return 0;
}

/*
 * init_constants_master - initialize UBIFS constants.
 * @c: UBIFS file-system description object
 *
 * This is a helper function which initializes various UBIFS constants after
 * the master node has been read. It also checks various UBIFS parameters and
 * makes sure they are all right.
 */
static void init_constants_master(struct ubifs_info *c)
{
	long long tmp64;

	c->min_idx_lebs = ubifs_calc_min_idx_lebs(c);
	c->report_rp_size = ubifs_reported_space(c, c->rp_size);

	/*
	 * Calculate total amount of FS blocks. This number is not used
	 * internally because it does not make much sense for UBIFS, but it is
	 * necessary to report something for the 'statfs()' call.
	 *
	 * Subtract the LEB reserved for GC, the LEB which is reserved for
	 * deletions, minimum LEBs for the index, and assume only one journal
	 * head is available.
	 */
	tmp64 = c->main_lebs - 1 - 1 - MIN_INDEX_LEBS - c->jhead_cnt + 1;
	tmp64 *= (long long)c->leb_size - c->leb_overhead;
	tmp64 = ubifs_reported_space(c, tmp64);
	c->block_cnt = tmp64 >> UBIFS_BLOCK_SHIFT;
}

/**
 * take_gc_lnum - reserve GC LEB.
 * @c: UBIFS file-system description object
 *
 * This function ensures that the LEB reserved for garbage collection is marked
 * as "taken" in lprops. We also have to set free space to LEB size and dirty
 * space to zero, because lprops may contain out-of-date information if the
 * file-system was un-mounted before it has been committed. This function
 * returns zero in case of success and a negative error code in case of
 * failure.
 */
static int take_gc_lnum(struct ubifs_info *c)
{
	int err;

	if (c->gc_lnum == -1) {
		ubifs_err("no LEB for GC");
		return -EINVAL;
	}

	/* And we have to tell lprops that this LEB is taken */
	err = ubifs_change_one_lp(c, c->gc_lnum, c->leb_size, 0,
				  LPROPS_TAKEN, 0, 0);
	return err;
}

/**
 * alloc_wbufs - allocate write-buffers.
 * @c: UBIFS file-system description object
 *
 * This helper function allocates and initializes UBIFS write-buffers. Returns
 * zero in case of success and %-ENOMEM in case of failure.
 */
static int alloc_wbufs(struct ubifs_info *c)
{
	int i, err;

	c->jheads = kzalloc(c->jhead_cnt * sizeof(struct ubifs_jhead),
			   GFP_KERNEL);
	if (!c->jheads)
		return -ENOMEM;

	/* Initialize journal heads */
	for (i = 0; i < c->jhead_cnt; i++) {
		INIT_LIST_HEAD(&c->jheads[i].buds_list);
		err = ubifs_wbuf_init(c, &c->jheads[i].wbuf);
		if (err)
			return err;

		c->jheads[i].wbuf.sync_callback = &bud_wbuf_callback;
		c->jheads[i].wbuf.jhead = i;
	}

	c->jheads[BASEHD].wbuf.dtype = UBI_SHORTTERM;
	/*
	 * Garbage Collector head likely contains long-term data and
	 * does not need to be synchronized by timer.
	 */
	c->jheads[GCHD].wbuf.dtype = UBI_LONGTERM;
<<<<<<< HEAD
	c->jheads[GCHD].wbuf.softlimit = ktime_set(0, 0);
=======
	c->jheads[GCHD].wbuf.no_timer = 1;
>>>>>>> 80ffb3cc

	return 0;
}

/**
 * free_wbufs - free write-buffers.
 * @c: UBIFS file-system description object
 */
static void free_wbufs(struct ubifs_info *c)
{
	int i;

	if (c->jheads) {
		for (i = 0; i < c->jhead_cnt; i++) {
			kfree(c->jheads[i].wbuf.buf);
			kfree(c->jheads[i].wbuf.inodes);
		}
		kfree(c->jheads);
		c->jheads = NULL;
	}
}

/**
 * free_orphans - free orphans.
 * @c: UBIFS file-system description object
 */
static void free_orphans(struct ubifs_info *c)
{
	struct ubifs_orphan *orph;

	while (c->orph_dnext) {
		orph = c->orph_dnext;
		c->orph_dnext = orph->dnext;
		list_del(&orph->list);
		kfree(orph);
	}

	while (!list_empty(&c->orph_list)) {
		orph = list_entry(c->orph_list.next, struct ubifs_orphan, list);
		list_del(&orph->list);
		kfree(orph);
		dbg_err("orphan list not empty at unmount");
	}

	vfree(c->orph_buf);
	c->orph_buf = NULL;
}

/**
 * free_buds - free per-bud objects.
 * @c: UBIFS file-system description object
 */
static void free_buds(struct ubifs_info *c)
{
	struct rb_node *this = c->buds.rb_node;
	struct ubifs_bud *bud;

	while (this) {
		if (this->rb_left)
			this = this->rb_left;
		else if (this->rb_right)
			this = this->rb_right;
		else {
			bud = rb_entry(this, struct ubifs_bud, rb);
			this = rb_parent(this);
			if (this) {
				if (this->rb_left == &bud->rb)
					this->rb_left = NULL;
				else
					this->rb_right = NULL;
			}
			kfree(bud);
		}
	}
}

/**
 * check_volume_empty - check if the UBI volume is empty.
 * @c: UBIFS file-system description object
 *
 * This function checks if the UBIFS volume is empty by looking if its LEBs are
 * mapped or not. The result of checking is stored in the @c->empty variable.
 * Returns zero in case of success and a negative error code in case of
 * failure.
 */
static int check_volume_empty(struct ubifs_info *c)
{
	int lnum, err;

	c->empty = 1;
	for (lnum = 0; lnum < c->leb_cnt; lnum++) {
		err = ubi_is_mapped(c->ubi, lnum);
		if (unlikely(err < 0))
			return err;
		if (err == 1) {
			c->empty = 0;
			break;
		}

		cond_resched();
	}

	return 0;
}

/*
 * UBIFS mount options.
 *
 * Opt_fast_unmount: do not run a journal commit before un-mounting
 * Opt_norm_unmount: run a journal commit before un-mounting
 * Opt_bulk_read: enable bulk-reads
 * Opt_no_bulk_read: disable bulk-reads
 * Opt_chk_data_crc: check CRCs when reading data nodes
 * Opt_no_chk_data_crc: do not check CRCs when reading data nodes
 * Opt_override_compr: override default compressor
 * Opt_err: just end of array marker
 */
enum {
	Opt_fast_unmount,
	Opt_norm_unmount,
	Opt_bulk_read,
	Opt_no_bulk_read,
	Opt_chk_data_crc,
	Opt_no_chk_data_crc,
	Opt_override_compr,
	Opt_err,
};

static const match_table_t tokens = {
	{Opt_fast_unmount, "fast_unmount"},
	{Opt_norm_unmount, "norm_unmount"},
	{Opt_bulk_read, "bulk_read"},
	{Opt_no_bulk_read, "no_bulk_read"},
	{Opt_chk_data_crc, "chk_data_crc"},
	{Opt_no_chk_data_crc, "no_chk_data_crc"},
	{Opt_override_compr, "compr=%s"},
	{Opt_err, NULL},
};

/**
 * parse_standard_option - parse a standard mount option.
 * @option: the option to parse
 *
 * Normally, standard mount options like "sync" are passed to file-systems as
 * flags. However, when a "rootflags=" kernel boot parameter is used, they may
 * be present in the options string. This function tries to deal with this
 * situation and parse standard options. Returns 0 if the option was not
 * recognized, and the corresponding integer flag if it was.
 *
 * UBIFS is only interested in the "sync" option, so do not check for anything
 * else.
 */
static int parse_standard_option(const char *option)
{
	ubifs_msg("parse %s", option);
	if (!strcmp(option, "sync"))
		return MS_SYNCHRONOUS;
	return 0;
}

/**
 * ubifs_parse_options - parse mount parameters.
 * @c: UBIFS file-system description object
 * @options: parameters to parse
 * @is_remount: non-zero if this is FS re-mount
 *
 * This function parses UBIFS mount options and returns zero in case success
 * and a negative error code in case of failure.
 */
static int ubifs_parse_options(struct ubifs_info *c, char *options,
			       int is_remount)
{
	char *p;
	substring_t args[MAX_OPT_ARGS];

	if (!options)
		return 0;

	while ((p = strsep(&options, ","))) {
		int token;

		if (!*p)
			continue;

		token = match_token(p, tokens, args);
		switch (token) {
		/*
		 * %Opt_fast_unmount and %Opt_norm_unmount options are ignored.
		 * We accept them in order to be backward-compatible. But this
		 * should be removed at some point.
		 */
		case Opt_fast_unmount:
			c->mount_opts.unmount_mode = 2;
			break;
		case Opt_norm_unmount:
			c->mount_opts.unmount_mode = 1;
			break;
		case Opt_bulk_read:
			c->mount_opts.bulk_read = 2;
			c->bulk_read = 1;
			break;
		case Opt_no_bulk_read:
			c->mount_opts.bulk_read = 1;
			c->bulk_read = 0;
			break;
		case Opt_chk_data_crc:
			c->mount_opts.chk_data_crc = 2;
			c->no_chk_data_crc = 0;
			break;
		case Opt_no_chk_data_crc:
			c->mount_opts.chk_data_crc = 1;
			c->no_chk_data_crc = 1;
			break;
		case Opt_override_compr:
		{
			char *name = match_strdup(&args[0]);

			if (!name)
				return -ENOMEM;
			if (!strcmp(name, "none"))
				c->mount_opts.compr_type = UBIFS_COMPR_NONE;
			else if (!strcmp(name, "lzo"))
				c->mount_opts.compr_type = UBIFS_COMPR_LZO;
			else if (!strcmp(name, "zlib"))
				c->mount_opts.compr_type = UBIFS_COMPR_ZLIB;
			else {
				ubifs_err("unknown compressor \"%s\"", name);
				kfree(name);
				return -EINVAL;
			}
			kfree(name);
			c->mount_opts.override_compr = 1;
			c->default_compr = c->mount_opts.compr_type;
			break;
		}
		default:
		{
			unsigned long flag;
			struct super_block *sb = c->vfs_sb;

			flag = parse_standard_option(p);
			if (!flag) {
				ubifs_err("unrecognized mount option \"%s\" "
					  "or missing value", p);
				return -EINVAL;
			}
			sb->s_flags |= flag;
			break;
		}
		}
	}

	return 0;
}

/**
 * destroy_journal - destroy journal data structures.
 * @c: UBIFS file-system description object
 *
 * This function destroys journal data structures including those that may have
 * been created by recovery functions.
 */
static void destroy_journal(struct ubifs_info *c)
{
	while (!list_empty(&c->unclean_leb_list)) {
		struct ubifs_unclean_leb *ucleb;

		ucleb = list_entry(c->unclean_leb_list.next,
				   struct ubifs_unclean_leb, list);
		list_del(&ucleb->list);
		kfree(ucleb);
	}
	while (!list_empty(&c->old_buds)) {
		struct ubifs_bud *bud;

		bud = list_entry(c->old_buds.next, struct ubifs_bud, list);
		list_del(&bud->list);
		kfree(bud);
	}
	ubifs_destroy_idx_gc(c);
	ubifs_destroy_size_tree(c);
	ubifs_tnc_close(c);
	free_buds(c);
}

/**
 * bu_init - initialize bulk-read information.
 * @c: UBIFS file-system description object
 */
static void bu_init(struct ubifs_info *c)
{
	ubifs_assert(c->bulk_read == 1);

	if (c->bu.buf)
		return; /* Already initialized */

again:
	c->bu.buf = kmalloc(c->max_bu_buf_len, GFP_KERNEL | __GFP_NOWARN);
	if (!c->bu.buf) {
		if (c->max_bu_buf_len > UBIFS_KMALLOC_OK) {
			c->max_bu_buf_len = UBIFS_KMALLOC_OK;
			goto again;
		}

		/* Just disable bulk-read */
		ubifs_warn("Cannot allocate %d bytes of memory for bulk-read, "
			   "disabling it", c->max_bu_buf_len);
		c->mount_opts.bulk_read = 1;
		c->bulk_read = 0;
		return;
	}
}

/**
 * check_free_space - check if there is enough free space to mount.
 * @c: UBIFS file-system description object
 *
 * This function makes sure UBIFS has enough free space to be mounted in
 * read/write mode. UBIFS must always have some free space to allow deletions.
 */
static int check_free_space(struct ubifs_info *c)
{
	ubifs_assert(c->dark_wm > 0);
	if (c->lst.total_free + c->lst.total_dirty < c->dark_wm) {
		ubifs_err("insufficient free space to mount in read/write mode");
		dbg_dump_budg(c);
		dbg_dump_lprops(c);
		return -ENOSPC;
	}
	return 0;
}

/**
 * mount_ubifs - mount UBIFS file-system.
 * @c: UBIFS file-system description object
 *
 * This function mounts UBIFS file system. Returns zero in case of success and
 * a negative error code in case of failure.
 *
 * Note, the function does not de-allocate resources it it fails half way
 * through, and the caller has to do this instead.
 */
static int mount_ubifs(struct ubifs_info *c)
{
	struct super_block *sb = c->vfs_sb;
	int err, mounted_read_only = (sb->s_flags & MS_RDONLY);
	long long x;
	size_t sz;

	err = init_constants_early(c);
	if (err)
		return err;

	err = ubifs_debugging_init(c);
	if (err)
		return err;

	err = check_volume_empty(c);
	if (err)
		goto out_free;

	if (c->empty && (mounted_read_only || c->ro_media)) {
		/*
		 * This UBI volume is empty, and read-only, or the file system
		 * is mounted read-only - we cannot format it.
		 */
		ubifs_err("can't format empty UBI volume: read-only %s",
			  c->ro_media ? "UBI volume" : "mount");
		err = -EROFS;
		goto out_free;
	}

	if (c->ro_media && !mounted_read_only) {
		ubifs_err("cannot mount read-write - read-only media");
		err = -EROFS;
		goto out_free;
	}

	/*
	 * The requirement for the buffer is that it should fit indexing B-tree
	 * height amount of integers. We assume the height if the TNC tree will
	 * never exceed 64.
	 */
	err = -ENOMEM;
	c->bottom_up_buf = kmalloc(BOTTOM_UP_HEIGHT * sizeof(int), GFP_KERNEL);
	if (!c->bottom_up_buf)
		goto out_free;

	c->sbuf = vmalloc(c->leb_size);
	if (!c->sbuf)
		goto out_free;

	if (!mounted_read_only) {
		c->ileb_buf = vmalloc(c->leb_size);
		if (!c->ileb_buf)
			goto out_free;
	}

	if (c->bulk_read == 1)
		bu_init(c);

	/*
	 * We have to check all CRCs, even for data nodes, when we mount the FS
	 * (specifically, when we are replaying).
	 */
	c->always_chk_crc = 1;

	err = ubifs_read_superblock(c);
	if (err)
		goto out_free;

	/*
	 * Make sure the compressor which is set as default in the superblock
	 * or overridden by mount options is actually compiled in.
	 */
	if (!ubifs_compr_present(c->default_compr)) {
		ubifs_err("'compressor \"%s\" is not compiled in",
			  ubifs_compr_name(c->default_compr));
		err = -ENOTSUPP;
		goto out_free;
	}

	err = init_constants_sb(c);
	if (err)
		goto out_free;

	sz = ALIGN(c->max_idx_node_sz, c->min_io_size);
	sz = ALIGN(sz + c->max_idx_node_sz, c->min_io_size);
	c->cbuf = kmalloc(sz, GFP_NOFS);
	if (!c->cbuf) {
		err = -ENOMEM;
		goto out_free;
	}

	sprintf(c->bgt_name, BGT_NAME_PATTERN, c->vi.ubi_num, c->vi.vol_id);
	if (!mounted_read_only) {
		err = alloc_wbufs(c);
		if (err)
			goto out_cbuf;

		/* Create background thread */
		c->bgt = kthread_create(ubifs_bg_thread, c, "%s", c->bgt_name);
		if (IS_ERR(c->bgt)) {
			err = PTR_ERR(c->bgt);
			c->bgt = NULL;
			ubifs_err("cannot spawn \"%s\", error %d",
				  c->bgt_name, err);
			goto out_wbufs;
		}
		wake_up_process(c->bgt);
	}

	err = ubifs_read_master(c);
	if (err)
		goto out_master;

	init_constants_master(c);

	if ((c->mst_node->flags & cpu_to_le32(UBIFS_MST_DIRTY)) != 0) {
		ubifs_msg("recovery needed");
		c->need_recovery = 1;
		if (!mounted_read_only) {
			err = ubifs_recover_inl_heads(c, c->sbuf);
			if (err)
				goto out_master;
		}
	} else if (!mounted_read_only) {
		/*
		 * Set the "dirty" flag so that if we reboot uncleanly we
		 * will notice this immediately on the next mount.
		 */
		c->mst_node->flags |= cpu_to_le32(UBIFS_MST_DIRTY);
		err = ubifs_write_master(c);
		if (err)
			goto out_master;
	}

	err = ubifs_lpt_init(c, 1, !mounted_read_only);
	if (err)
		goto out_lpt;

	err = dbg_check_idx_size(c, c->old_idx_sz);
	if (err)
		goto out_lpt;

	err = ubifs_replay_journal(c);
	if (err)
		goto out_journal;

	/* Calculate 'min_idx_lebs' after journal replay */
	c->min_idx_lebs = ubifs_calc_min_idx_lebs(c);

	err = ubifs_mount_orphans(c, c->need_recovery, mounted_read_only);
	if (err)
		goto out_orphans;

	if (!mounted_read_only) {
		int lnum;

		err = check_free_space(c);
		if (err)
			goto out_orphans;

		/* Check for enough log space */
		lnum = c->lhead_lnum + 1;
		if (lnum >= UBIFS_LOG_LNUM + c->log_lebs)
			lnum = UBIFS_LOG_LNUM;
		if (lnum == c->ltail_lnum) {
			err = ubifs_consolidate_log(c);
			if (err)
				goto out_orphans;
		}

		if (c->need_recovery) {
			err = ubifs_recover_size(c);
			if (err)
				goto out_orphans;
			err = ubifs_rcvry_gc_commit(c);
		} else {
			err = take_gc_lnum(c);
			if (err)
				goto out_orphans;

			/*
			 * GC LEB may contain garbage if there was an unclean
			 * reboot, and it should be un-mapped.
			 */
			err = ubifs_leb_unmap(c, c->gc_lnum);
			if (err)
				return err;
		}

		err = dbg_check_lprops(c);
		if (err)
			goto out_orphans;
	} else if (c->need_recovery) {
		err = ubifs_recover_size(c);
		if (err)
			goto out_orphans;
	} else {
		/*
		 * Even if we mount read-only, we have to set space in GC LEB
		 * to proper value because this affects UBIFS free space
		 * reporting. We do not want to have a situation when
		 * re-mounting from R/O to R/W changes amount of free space.
		 */
		err = take_gc_lnum(c);
		if (err)
			goto out_orphans;
	}

	spin_lock(&ubifs_infos_lock);
	list_add_tail(&c->infos_list, &ubifs_infos);
	spin_unlock(&ubifs_infos_lock);

	if (c->need_recovery) {
		if (mounted_read_only)
			ubifs_msg("recovery deferred");
		else {
			c->need_recovery = 0;
			ubifs_msg("recovery completed");
			/*
			 * GC LEB has to be empty and taken at this point. But
			 * the journal head LEBs may also be accounted as
			 * "empty taken" if they are empty.
			 */
			ubifs_assert(c->lst.taken_empty_lebs > 0);
		}
	} else
		ubifs_assert(c->lst.taken_empty_lebs > 0);

	err = dbg_check_filesystem(c);
	if (err)
		goto out_infos;

	err = dbg_debugfs_init_fs(c);
	if (err)
		goto out_infos;

	c->always_chk_crc = 0;

	ubifs_msg("mounted UBI device %d, volume %d, name \"%s\"",
		  c->vi.ubi_num, c->vi.vol_id, c->vi.name);
	if (mounted_read_only)
		ubifs_msg("mounted read-only");
	x = (long long)c->main_lebs * c->leb_size;
	ubifs_msg("file system size:   %lld bytes (%lld KiB, %lld MiB, %d "
		  "LEBs)", x, x >> 10, x >> 20, c->main_lebs);
	x = (long long)c->log_lebs * c->leb_size + c->max_bud_bytes;
	ubifs_msg("journal size:       %lld bytes (%lld KiB, %lld MiB, %d "
		  "LEBs)", x, x >> 10, x >> 20, c->log_lebs + c->max_bud_cnt);
	ubifs_msg("media format:       w%d/r%d (latest is w%d/r%d)",
		  c->fmt_version, c->ro_compat_version,
		  UBIFS_FORMAT_VERSION, UBIFS_RO_COMPAT_VERSION);
	ubifs_msg("default compressor: %s", ubifs_compr_name(c->default_compr));
	ubifs_msg("reserved for root:  %llu bytes (%llu KiB)",
		c->report_rp_size, c->report_rp_size >> 10);

	dbg_msg("compiled on:         " __DATE__ " at " __TIME__);
	dbg_msg("min. I/O unit size:  %d bytes", c->min_io_size);
	dbg_msg("LEB size:            %d bytes (%d KiB)",
		c->leb_size, c->leb_size >> 10);
	dbg_msg("data journal heads:  %d",
		c->jhead_cnt - NONDATA_JHEADS_CNT);
	dbg_msg("UUID:                %02X%02X%02X%02X-%02X%02X"
	       "-%02X%02X-%02X%02X-%02X%02X%02X%02X%02X%02X",
	       c->uuid[0], c->uuid[1], c->uuid[2], c->uuid[3],
	       c->uuid[4], c->uuid[5], c->uuid[6], c->uuid[7],
	       c->uuid[8], c->uuid[9], c->uuid[10], c->uuid[11],
	       c->uuid[12], c->uuid[13], c->uuid[14], c->uuid[15]);
	dbg_msg("big_lpt              %d", c->big_lpt);
	dbg_msg("log LEBs:            %d (%d - %d)",
		c->log_lebs, UBIFS_LOG_LNUM, c->log_last);
	dbg_msg("LPT area LEBs:       %d (%d - %d)",
		c->lpt_lebs, c->lpt_first, c->lpt_last);
	dbg_msg("orphan area LEBs:    %d (%d - %d)",
		c->orph_lebs, c->orph_first, c->orph_last);
	dbg_msg("main area LEBs:      %d (%d - %d)",
		c->main_lebs, c->main_first, c->leb_cnt - 1);
	dbg_msg("index LEBs:          %d", c->lst.idx_lebs);
	dbg_msg("total index bytes:   %lld (%lld KiB, %lld MiB)",
		c->old_idx_sz, c->old_idx_sz >> 10, c->old_idx_sz >> 20);
	dbg_msg("key hash type:       %d", c->key_hash_type);
	dbg_msg("tree fanout:         %d", c->fanout);
	dbg_msg("reserved GC LEB:     %d", c->gc_lnum);
	dbg_msg("first main LEB:      %d", c->main_first);
	dbg_msg("max. znode size      %d", c->max_znode_sz);
	dbg_msg("max. index node size %d", c->max_idx_node_sz);
	dbg_msg("node sizes:          data %zu, inode %zu, dentry %zu",
		UBIFS_DATA_NODE_SZ, UBIFS_INO_NODE_SZ, UBIFS_DENT_NODE_SZ);
	dbg_msg("node sizes:          trun %zu, sb %zu, master %zu",
		UBIFS_TRUN_NODE_SZ, UBIFS_SB_NODE_SZ, UBIFS_MST_NODE_SZ);
	dbg_msg("node sizes:          ref %zu, cmt. start %zu, orph %zu",
		UBIFS_REF_NODE_SZ, UBIFS_CS_NODE_SZ, UBIFS_ORPH_NODE_SZ);
	dbg_msg("max. node sizes:     data %zu, inode %zu dentry %zu",
	        UBIFS_MAX_DATA_NODE_SZ, UBIFS_MAX_INO_NODE_SZ,
		UBIFS_MAX_DENT_NODE_SZ);
	dbg_msg("dead watermark:      %d", c->dead_wm);
	dbg_msg("dark watermark:      %d", c->dark_wm);
	dbg_msg("LEB overhead:        %d", c->leb_overhead);
	x = (long long)c->main_lebs * c->dark_wm;
	dbg_msg("max. dark space:     %lld (%lld KiB, %lld MiB)",
		x, x >> 10, x >> 20);
	dbg_msg("maximum bud bytes:   %lld (%lld KiB, %lld MiB)",
		c->max_bud_bytes, c->max_bud_bytes >> 10,
		c->max_bud_bytes >> 20);
	dbg_msg("BG commit bud bytes: %lld (%lld KiB, %lld MiB)",
		c->bg_bud_bytes, c->bg_bud_bytes >> 10,
		c->bg_bud_bytes >> 20);
	dbg_msg("current bud bytes    %lld (%lld KiB, %lld MiB)",
		c->bud_bytes, c->bud_bytes >> 10, c->bud_bytes >> 20);
	dbg_msg("max. seq. number:    %llu", c->max_sqnum);
	dbg_msg("commit number:       %llu", c->cmt_no);

	return 0;

out_infos:
	spin_lock(&ubifs_infos_lock);
	list_del(&c->infos_list);
	spin_unlock(&ubifs_infos_lock);
out_orphans:
	free_orphans(c);
out_journal:
	destroy_journal(c);
out_lpt:
	ubifs_lpt_free(c, 0);
out_master:
	kfree(c->mst_node);
	kfree(c->rcvrd_mst_node);
	if (c->bgt)
		kthread_stop(c->bgt);
out_wbufs:
	free_wbufs(c);
out_cbuf:
	kfree(c->cbuf);
out_free:
	kfree(c->bu.buf);
	vfree(c->ileb_buf);
	vfree(c->sbuf);
	kfree(c->bottom_up_buf);
	ubifs_debugging_exit(c);
	return err;
}

/**
 * ubifs_umount - un-mount UBIFS file-system.
 * @c: UBIFS file-system description object
 *
 * Note, this function is called to free allocated resourced when un-mounting,
 * as well as free resources when an error occurred while we were half way
 * through mounting (error path cleanup function). So it has to make sure the
 * resource was actually allocated before freeing it.
 */
static void ubifs_umount(struct ubifs_info *c)
{
	dbg_gen("un-mounting UBI device %d, volume %d", c->vi.ubi_num,
		c->vi.vol_id);

	dbg_debugfs_exit_fs(c);
	spin_lock(&ubifs_infos_lock);
	list_del(&c->infos_list);
	spin_unlock(&ubifs_infos_lock);

	if (c->bgt)
		kthread_stop(c->bgt);

	destroy_journal(c);
	free_wbufs(c);
	free_orphans(c);
	ubifs_lpt_free(c, 0);

	kfree(c->cbuf);
	kfree(c->rcvrd_mst_node);
	kfree(c->mst_node);
	kfree(c->bu.buf);
	vfree(c->ileb_buf);
	vfree(c->sbuf);
	kfree(c->bottom_up_buf);
	ubifs_debugging_exit(c);
}

/**
 * ubifs_remount_rw - re-mount in read-write mode.
 * @c: UBIFS file-system description object
 *
 * UBIFS avoids allocating many unnecessary resources when mounted in read-only
 * mode. This function allocates the needed resources and re-mounts UBIFS in
 * read-write mode.
 */
static int ubifs_remount_rw(struct ubifs_info *c)
{
	int err, lnum;

	if (c->rw_incompat) {
		ubifs_err("the file-system is not R/W-compatible");
		ubifs_msg("on-flash format version is w%d/r%d, but software "
			  "only supports up to version w%d/r%d", c->fmt_version,
			  c->ro_compat_version, UBIFS_FORMAT_VERSION,
			  UBIFS_RO_COMPAT_VERSION);
		return -EROFS;
	}

	mutex_lock(&c->umount_mutex);
	dbg_save_space_info(c);
	c->remounting_rw = 1;
	c->always_chk_crc = 1;

	err = check_free_space(c);
	if (err)
		goto out;

	if (c->old_leb_cnt != c->leb_cnt) {
		struct ubifs_sb_node *sup;

		sup = ubifs_read_sb_node(c);
		if (IS_ERR(sup)) {
			err = PTR_ERR(sup);
			goto out;
		}
		sup->leb_cnt = cpu_to_le32(c->leb_cnt);
		err = ubifs_write_sb_node(c, sup);
		if (err)
			goto out;
	}

	if (c->need_recovery) {
		ubifs_msg("completing deferred recovery");
		err = ubifs_write_rcvrd_mst_node(c);
		if (err)
			goto out;
		err = ubifs_recover_size(c);
		if (err)
			goto out;
		err = ubifs_clean_lebs(c, c->sbuf);
		if (err)
			goto out;
		err = ubifs_recover_inl_heads(c, c->sbuf);
		if (err)
			goto out;
	} else {
		/* A readonly mount is not allowed to have orphans */
		ubifs_assert(c->tot_orphans == 0);
		err = ubifs_clear_orphans(c);
		if (err)
			goto out;
	}

	if (!(c->mst_node->flags & cpu_to_le32(UBIFS_MST_DIRTY))) {
		c->mst_node->flags |= cpu_to_le32(UBIFS_MST_DIRTY);
		err = ubifs_write_master(c);
		if (err)
			goto out;
	}

	c->ileb_buf = vmalloc(c->leb_size);
	if (!c->ileb_buf) {
		err = -ENOMEM;
		goto out;
	}

	err = ubifs_lpt_init(c, 0, 1);
	if (err)
		goto out;

	err = alloc_wbufs(c);
	if (err)
		goto out;

	ubifs_create_buds_lists(c);

	/* Create background thread */
	c->bgt = kthread_create(ubifs_bg_thread, c, "%s", c->bgt_name);
	if (IS_ERR(c->bgt)) {
		err = PTR_ERR(c->bgt);
		c->bgt = NULL;
		ubifs_err("cannot spawn \"%s\", error %d",
			  c->bgt_name, err);
		goto out;
	}
	wake_up_process(c->bgt);

	c->orph_buf = vmalloc(c->leb_size);
	if (!c->orph_buf) {
		err = -ENOMEM;
		goto out;
	}

	/* Check for enough log space */
	lnum = c->lhead_lnum + 1;
	if (lnum >= UBIFS_LOG_LNUM + c->log_lebs)
		lnum = UBIFS_LOG_LNUM;
	if (lnum == c->ltail_lnum) {
		err = ubifs_consolidate_log(c);
		if (err)
			goto out;
	}

	if (c->need_recovery)
		err = ubifs_rcvry_gc_commit(c);
	else
		err = ubifs_leb_unmap(c, c->gc_lnum);
	if (err)
		goto out;

	if (c->need_recovery) {
		c->need_recovery = 0;
		ubifs_msg("deferred recovery completed");
	}

	dbg_gen("re-mounted read-write");
	c->vfs_sb->s_flags &= ~MS_RDONLY;
	c->remounting_rw = 0;
	c->always_chk_crc = 0;
	err = dbg_check_space_info(c);
	mutex_unlock(&c->umount_mutex);
	return err;

out:
	vfree(c->orph_buf);
	c->orph_buf = NULL;
	if (c->bgt) {
		kthread_stop(c->bgt);
		c->bgt = NULL;
	}
	free_wbufs(c);
	vfree(c->ileb_buf);
	c->ileb_buf = NULL;
	ubifs_lpt_free(c, 1);
	c->remounting_rw = 0;
	c->always_chk_crc = 0;
	mutex_unlock(&c->umount_mutex);
	return err;
}

/**
 * ubifs_remount_ro - re-mount in read-only mode.
 * @c: UBIFS file-system description object
 *
 * We assume VFS has stopped writing. Possibly the background thread could be
 * running a commit, however kthread_stop will wait in that case.
 */
static void ubifs_remount_ro(struct ubifs_info *c)
{
	int i, err;

	ubifs_assert(!c->need_recovery);
	ubifs_assert(!(c->vfs_sb->s_flags & MS_RDONLY));

	mutex_lock(&c->umount_mutex);
	if (c->bgt) {
		kthread_stop(c->bgt);
		c->bgt = NULL;
	}

	dbg_save_space_info(c);

	for (i = 0; i < c->jhead_cnt; i++) {
		ubifs_wbuf_sync(&c->jheads[i].wbuf);
		hrtimer_cancel(&c->jheads[i].wbuf.timer);
	}

	c->mst_node->flags &= ~cpu_to_le32(UBIFS_MST_DIRTY);
	c->mst_node->flags |= cpu_to_le32(UBIFS_MST_NO_ORPHS);
	c->mst_node->gc_lnum = cpu_to_le32(c->gc_lnum);
	err = ubifs_write_master(c);
	if (err)
		ubifs_ro_mode(c, err);

	free_wbufs(c);
	vfree(c->orph_buf);
	c->orph_buf = NULL;
	vfree(c->ileb_buf);
	c->ileb_buf = NULL;
	ubifs_lpt_free(c, 1);
	err = dbg_check_space_info(c);
	if (err)
		ubifs_ro_mode(c, err);
	mutex_unlock(&c->umount_mutex);
}

static void ubifs_put_super(struct super_block *sb)
{
	int i;
	struct ubifs_info *c = sb->s_fs_info;

	ubifs_msg("un-mount UBI device %d, volume %d", c->vi.ubi_num,
		  c->vi.vol_id);

	lock_kernel();

	/*
	 * The following asserts are only valid if there has not been a failure
	 * of the media. For example, there will be dirty inodes if we failed
	 * to write them back because of I/O errors.
	 */
	ubifs_assert(atomic_long_read(&c->dirty_pg_cnt) == 0);
	ubifs_assert(c->budg_idx_growth == 0);
	ubifs_assert(c->budg_dd_growth == 0);
	ubifs_assert(c->budg_data_growth == 0);

	/*
	 * The 'c->umount_lock' prevents races between UBIFS memory shrinker
	 * and file system un-mount. Namely, it prevents the shrinker from
	 * picking this superblock for shrinking - it will be just skipped if
	 * the mutex is locked.
	 */
	mutex_lock(&c->umount_mutex);
	if (!(c->vfs_sb->s_flags & MS_RDONLY)) {
		/*
		 * First of all kill the background thread to make sure it does
		 * not interfere with un-mounting and freeing resources.
		 */
		if (c->bgt) {
			kthread_stop(c->bgt);
			c->bgt = NULL;
		}

		/* Synchronize write-buffers */
		if (c->jheads)
			for (i = 0; i < c->jhead_cnt; i++)
				ubifs_wbuf_sync(&c->jheads[i].wbuf);
<<<<<<< HEAD
				hrtimer_cancel(&c->jheads[i].wbuf.timer);
			}
=======
>>>>>>> 80ffb3cc

		/*
		 * On fatal errors c->ro_media is set to 1, in which case we do
		 * not write the master node.
		 */
		if (!c->ro_media) {
			/*
			 * We are being cleanly unmounted which means the
			 * orphans were killed - indicate this in the master
			 * node. Also save the reserved GC LEB number.
			 */
			int err;

			c->mst_node->flags &= ~cpu_to_le32(UBIFS_MST_DIRTY);
			c->mst_node->flags |= cpu_to_le32(UBIFS_MST_NO_ORPHS);
			c->mst_node->gc_lnum = cpu_to_le32(c->gc_lnum);
			err = ubifs_write_master(c);
			if (err)
				/*
				 * Recovery will attempt to fix the master area
				 * next mount, so we just print a message and
				 * continue to unmount normally.
				 */
				ubifs_err("failed to write master node, "
					  "error %d", err);
		}
	}

	ubifs_umount(c);
	bdi_destroy(&c->bdi);
	ubi_close_volume(c->ubi);
	mutex_unlock(&c->umount_mutex);
	kfree(c);

	unlock_kernel();
}

static int ubifs_remount_fs(struct super_block *sb, int *flags, char *data)
{
	int err;
	struct ubifs_info *c = sb->s_fs_info;

	dbg_gen("old flags %#lx, new flags %#x", sb->s_flags, *flags);

	err = ubifs_parse_options(c, data, 1);
	if (err) {
		ubifs_err("invalid or unknown remount parameter");
		return err;
	}

	lock_kernel();
	if ((sb->s_flags & MS_RDONLY) && !(*flags & MS_RDONLY)) {
		if (c->ro_media) {
			ubifs_msg("cannot re-mount due to prior errors");
			unlock_kernel();
			return -EROFS;
		}
		err = ubifs_remount_rw(c);
		if (err) {
			unlock_kernel();
			return err;
		}
	} else if (!(sb->s_flags & MS_RDONLY) && (*flags & MS_RDONLY)) {
		if (c->ro_media) {
			ubifs_msg("cannot re-mount due to prior errors");
			unlock_kernel();
			return -EROFS;
		}
		ubifs_remount_ro(c);
	}

	if (c->bulk_read == 1)
		bu_init(c);
	else {
		dbg_gen("disable bulk-read");
		kfree(c->bu.buf);
		c->bu.buf = NULL;
	}

	ubifs_assert(c->lst.taken_empty_lebs > 0);
	unlock_kernel();
	return 0;
}

const struct super_operations ubifs_super_operations = {
	.alloc_inode   = ubifs_alloc_inode,
	.destroy_inode = ubifs_destroy_inode,
	.put_super     = ubifs_put_super,
	.write_inode   = ubifs_write_inode,
	.delete_inode  = ubifs_delete_inode,
	.statfs        = ubifs_statfs,
	.dirty_inode   = ubifs_dirty_inode,
	.remount_fs    = ubifs_remount_fs,
	.show_options  = ubifs_show_options,
	.sync_fs       = ubifs_sync_fs,
};

/**
 * open_ubi - parse UBI device name string and open the UBI device.
 * @name: UBI volume name
 * @mode: UBI volume open mode
 *
 * There are several ways to specify UBI volumes when mounting UBIFS:
 * o ubiX_Y    - UBI device number X, volume Y;
 * o ubiY      - UBI device number 0, volume Y;
 * o ubiX:NAME - mount UBI device X, volume with name NAME;
 * o ubi:NAME  - mount UBI device 0, volume with name NAME.
 *
 * Alternative '!' separator may be used instead of ':' (because some shells
 * like busybox may interpret ':' as an NFS host name separator). This function
 * returns ubi volume object in case of success and a negative error code in
 * case of failure.
 */
static struct ubi_volume_desc *open_ubi(const char *name, int mode)
{
	int dev, vol;
	char *endptr;

	if (name[0] != 'u' || name[1] != 'b' || name[2] != 'i')
		return ERR_PTR(-EINVAL);

	/* ubi:NAME method */
	if ((name[3] == ':' || name[3] == '!') && name[4] != '\0')
		return ubi_open_volume_nm(0, name + 4, mode);

	if (!isdigit(name[3]))
		return ERR_PTR(-EINVAL);

	dev = simple_strtoul(name + 3, &endptr, 0);

	/* ubiY method */
	if (*endptr == '\0')
		return ubi_open_volume(0, dev, mode);

	/* ubiX_Y method */
	if (*endptr == '_' && isdigit(endptr[1])) {
		vol = simple_strtoul(endptr + 1, &endptr, 0);
		if (*endptr != '\0')
			return ERR_PTR(-EINVAL);
		return ubi_open_volume(dev, vol, mode);
	}

	/* ubiX:NAME method */
	if ((*endptr == ':' || *endptr == '!') && endptr[1] != '\0')
		return ubi_open_volume_nm(dev, ++endptr, mode);

	return ERR_PTR(-EINVAL);
}

static int ubifs_fill_super(struct super_block *sb, void *data, int silent)
{
	struct ubi_volume_desc *ubi = sb->s_fs_info;
	struct ubifs_info *c;
	struct inode *root;
	int err;

	c = kzalloc(sizeof(struct ubifs_info), GFP_KERNEL);
	if (!c)
		return -ENOMEM;

	spin_lock_init(&c->cnt_lock);
	spin_lock_init(&c->cs_lock);
	spin_lock_init(&c->buds_lock);
	spin_lock_init(&c->space_lock);
	spin_lock_init(&c->orphan_lock);
	init_rwsem(&c->commit_sem);
	mutex_init(&c->lp_mutex);
	mutex_init(&c->tnc_mutex);
	mutex_init(&c->log_mutex);
	mutex_init(&c->mst_mutex);
	mutex_init(&c->umount_mutex);
	mutex_init(&c->bu_mutex);
	init_waitqueue_head(&c->cmt_wq);
	c->buds = RB_ROOT;
	c->old_idx = RB_ROOT;
	c->size_tree = RB_ROOT;
	c->orph_tree = RB_ROOT;
	INIT_LIST_HEAD(&c->infos_list);
	INIT_LIST_HEAD(&c->idx_gc);
	INIT_LIST_HEAD(&c->replay_list);
	INIT_LIST_HEAD(&c->replay_buds);
	INIT_LIST_HEAD(&c->uncat_list);
	INIT_LIST_HEAD(&c->empty_list);
	INIT_LIST_HEAD(&c->freeable_list);
	INIT_LIST_HEAD(&c->frdi_idx_list);
	INIT_LIST_HEAD(&c->unclean_leb_list);
	INIT_LIST_HEAD(&c->old_buds);
	INIT_LIST_HEAD(&c->orph_list);
	INIT_LIST_HEAD(&c->orph_new);

	c->vfs_sb = sb;
	c->highest_inum = UBIFS_FIRST_INO;
	c->lhead_lnum = c->ltail_lnum = UBIFS_LOG_LNUM;

	ubi_get_volume_info(ubi, &c->vi);
	ubi_get_device_info(c->vi.ubi_num, &c->di);

	/* Re-open the UBI device in read-write mode */
	c->ubi = ubi_open_volume(c->vi.ubi_num, c->vi.vol_id, UBI_READWRITE);
	if (IS_ERR(c->ubi)) {
		err = PTR_ERR(c->ubi);
		goto out_free;
	}

	/*
	 * UBIFS provides 'backing_dev_info' in order to disable read-ahead. For
	 * UBIFS, I/O is not deferred, it is done immediately in readpage,
	 * which means the user would have to wait not just for their own I/O
	 * but the read-ahead I/O as well i.e. completely pointless.
	 *
	 * Read-ahead will be disabled because @c->bdi.ra_pages is 0.
	 */
	c->bdi.capabilities = BDI_CAP_MAP_COPY;
	c->bdi.unplug_io_fn = default_unplug_io_fn;
	err  = bdi_init(&c->bdi);
	if (err)
		goto out_close;
<<<<<<< HEAD
	err = bdi_register(&c->bdi, NULL, "ubifs");
=======
	err = bdi_register(&c->bdi, NULL, "ubifs_%d_%d",
			   c->vi.ubi_num, c->vi.vol_id);
>>>>>>> 80ffb3cc
	if (err)
		goto out_bdi;

	err = ubifs_parse_options(c, data, 0);
	if (err)
		goto out_bdi;

	sb->s_fs_info = c;
	sb->s_magic = UBIFS_SUPER_MAGIC;
	sb->s_blocksize = UBIFS_BLOCK_SIZE;
	sb->s_blocksize_bits = UBIFS_BLOCK_SHIFT;
	sb->s_maxbytes = c->max_inode_sz = key_max_inode_size(c);
	if (c->max_inode_sz > MAX_LFS_FILESIZE)
		sb->s_maxbytes = c->max_inode_sz = MAX_LFS_FILESIZE;
	sb->s_op = &ubifs_super_operations;

	mutex_lock(&c->umount_mutex);
	err = mount_ubifs(c);
	if (err) {
		ubifs_assert(err < 0);
		goto out_unlock;
	}

	/* Read the root inode */
	root = ubifs_iget(sb, UBIFS_ROOT_INO);
	if (IS_ERR(root)) {
		err = PTR_ERR(root);
		goto out_umount;
	}

	sb->s_root = d_alloc_root(root);
	if (!sb->s_root)
		goto out_iput;

	mutex_unlock(&c->umount_mutex);
	return 0;

out_iput:
	iput(root);
out_umount:
	ubifs_umount(c);
out_unlock:
	mutex_unlock(&c->umount_mutex);
out_bdi:
	bdi_destroy(&c->bdi);
out_close:
	ubi_close_volume(c->ubi);
out_free:
	kfree(c);
	return err;
}

static int sb_test(struct super_block *sb, void *data)
{
	dev_t *dev = data;
	struct ubifs_info *c = sb->s_fs_info;

	return c->vi.cdev == *dev;
}

static int ubifs_get_sb(struct file_system_type *fs_type, int flags,
			const char *name, void *data, struct vfsmount *mnt)
{
	struct ubi_volume_desc *ubi;
	struct ubi_volume_info vi;
	struct super_block *sb;
	int err;

	dbg_gen("name %s, flags %#x", name, flags);

	/*
	 * Get UBI device number and volume ID. Mount it read-only so far
	 * because this might be a new mount point, and UBI allows only one
	 * read-write user at a time.
	 */
	ubi = open_ubi(name, UBI_READONLY);
	if (IS_ERR(ubi)) {
		ubifs_err("cannot open \"%s\", error %d",
			  name, (int)PTR_ERR(ubi));
		return PTR_ERR(ubi);
	}
	ubi_get_volume_info(ubi, &vi);

	dbg_gen("opened ubi%d_%d", vi.ubi_num, vi.vol_id);

	sb = sget(fs_type, &sb_test, &set_anon_super, &vi.cdev);
	if (IS_ERR(sb)) {
		err = PTR_ERR(sb);
		goto out_close;
	}

	if (sb->s_root) {
		/* A new mount point for already mounted UBIFS */
		dbg_gen("this ubi volume is already mounted");
		if ((flags ^ sb->s_flags) & MS_RDONLY) {
			err = -EBUSY;
			goto out_deact;
		}
	} else {
		sb->s_flags = flags;
		/*
		 * Pass 'ubi' to 'fill_super()' in sb->s_fs_info where it is
		 * replaced by 'c'.
		 */
		sb->s_fs_info = ubi;
		err = ubifs_fill_super(sb, data, flags & MS_SILENT ? 1 : 0);
		if (err)
			goto out_deact;
		/* We do not support atime */
		sb->s_flags |= MS_ACTIVE | MS_NOATIME;
	}

	/* 'fill_super()' opens ubi again so we must close it here */
	ubi_close_volume(ubi);

	simple_set_mnt(mnt, sb);
	return 0;

out_deact:
	deactivate_locked_super(sb);
out_close:
	ubi_close_volume(ubi);
	return err;
}

static struct file_system_type ubifs_fs_type = {
	.name    = "ubifs",
	.owner   = THIS_MODULE,
	.get_sb  = ubifs_get_sb,
	.kill_sb = kill_anon_super,
};

/*
 * Inode slab cache constructor.
 */
static void inode_slab_ctor(void *obj)
{
	struct ubifs_inode *ui = obj;
	inode_init_once(&ui->vfs_inode);
}

static int __init ubifs_init(void)
{
	int err;

	BUILD_BUG_ON(sizeof(struct ubifs_ch) != 24);

	/* Make sure node sizes are 8-byte aligned */
	BUILD_BUG_ON(UBIFS_CH_SZ        & 7);
	BUILD_BUG_ON(UBIFS_INO_NODE_SZ  & 7);
	BUILD_BUG_ON(UBIFS_DENT_NODE_SZ & 7);
	BUILD_BUG_ON(UBIFS_XENT_NODE_SZ & 7);
	BUILD_BUG_ON(UBIFS_DATA_NODE_SZ & 7);
	BUILD_BUG_ON(UBIFS_TRUN_NODE_SZ & 7);
	BUILD_BUG_ON(UBIFS_SB_NODE_SZ   & 7);
	BUILD_BUG_ON(UBIFS_MST_NODE_SZ  & 7);
	BUILD_BUG_ON(UBIFS_REF_NODE_SZ  & 7);
	BUILD_BUG_ON(UBIFS_CS_NODE_SZ   & 7);
	BUILD_BUG_ON(UBIFS_ORPH_NODE_SZ & 7);

	BUILD_BUG_ON(UBIFS_MAX_DENT_NODE_SZ & 7);
	BUILD_BUG_ON(UBIFS_MAX_XENT_NODE_SZ & 7);
	BUILD_BUG_ON(UBIFS_MAX_DATA_NODE_SZ & 7);
	BUILD_BUG_ON(UBIFS_MAX_INO_NODE_SZ  & 7);
	BUILD_BUG_ON(UBIFS_MAX_NODE_SZ      & 7);
	BUILD_BUG_ON(MIN_WRITE_SZ           & 7);

	/* Check min. node size */
	BUILD_BUG_ON(UBIFS_INO_NODE_SZ  < MIN_WRITE_SZ);
	BUILD_BUG_ON(UBIFS_DENT_NODE_SZ < MIN_WRITE_SZ);
	BUILD_BUG_ON(UBIFS_XENT_NODE_SZ < MIN_WRITE_SZ);
	BUILD_BUG_ON(UBIFS_TRUN_NODE_SZ < MIN_WRITE_SZ);

	BUILD_BUG_ON(UBIFS_MAX_DENT_NODE_SZ > UBIFS_MAX_NODE_SZ);
	BUILD_BUG_ON(UBIFS_MAX_XENT_NODE_SZ > UBIFS_MAX_NODE_SZ);
	BUILD_BUG_ON(UBIFS_MAX_DATA_NODE_SZ > UBIFS_MAX_NODE_SZ);
	BUILD_BUG_ON(UBIFS_MAX_INO_NODE_SZ  > UBIFS_MAX_NODE_SZ);

	/* Defined node sizes */
	BUILD_BUG_ON(UBIFS_SB_NODE_SZ  != 4096);
	BUILD_BUG_ON(UBIFS_MST_NODE_SZ != 512);
	BUILD_BUG_ON(UBIFS_INO_NODE_SZ != 160);
	BUILD_BUG_ON(UBIFS_REF_NODE_SZ != 64);

	/*
	 * We use 2 bit wide bit-fields to store compression type, which should
	 * be amended if more compressors are added. The bit-fields are:
	 * @compr_type in 'struct ubifs_inode', @default_compr in
	 * 'struct ubifs_info' and @compr_type in 'struct ubifs_mount_opts'.
	 */
	BUILD_BUG_ON(UBIFS_COMPR_TYPES_CNT > 4);

	/*
	 * We require that PAGE_CACHE_SIZE is greater-than-or-equal-to
	 * UBIFS_BLOCK_SIZE. It is assumed that both are powers of 2.
	 */
	if (PAGE_CACHE_SIZE < UBIFS_BLOCK_SIZE) {
		ubifs_err("VFS page cache size is %u bytes, but UBIFS requires"
			  " at least 4096 bytes",
			  (unsigned int)PAGE_CACHE_SIZE);
		return -EINVAL;
	}

	err = register_filesystem(&ubifs_fs_type);
	if (err) {
		ubifs_err("cannot register file system, error %d", err);
		return err;
	}

	err = -ENOMEM;
	ubifs_inode_slab = kmem_cache_create("ubifs_inode_slab",
				sizeof(struct ubifs_inode), 0,
				SLAB_MEM_SPREAD | SLAB_RECLAIM_ACCOUNT,
				&inode_slab_ctor);
	if (!ubifs_inode_slab)
		goto out_reg;

	register_shrinker(&ubifs_shrinker_info);

	err = ubifs_compressors_init();
	if (err)
		goto out_shrinker;

	err = dbg_debugfs_init();
	if (err)
		goto out_compr;

	return 0;

out_compr:
	ubifs_compressors_exit();
out_shrinker:
	unregister_shrinker(&ubifs_shrinker_info);
	kmem_cache_destroy(ubifs_inode_slab);
out_reg:
	unregister_filesystem(&ubifs_fs_type);
	return err;
}
/* late_initcall to let compressors initialize first */
late_initcall(ubifs_init);

static void __exit ubifs_exit(void)
{
	ubifs_assert(list_empty(&ubifs_infos));
	ubifs_assert(atomic_long_read(&ubifs_clean_zn_cnt) == 0);

	dbg_debugfs_exit();
	ubifs_compressors_exit();
	unregister_shrinker(&ubifs_shrinker_info);
	kmem_cache_destroy(ubifs_inode_slab);
	unregister_filesystem(&ubifs_fs_type);
}
module_exit(ubifs_exit);

MODULE_LICENSE("GPL");
MODULE_VERSION(__stringify(UBIFS_VERSION));
MODULE_AUTHOR("Artem Bityutskiy, Adrian Hunter");
MODULE_DESCRIPTION("UBIFS - UBI File System");<|MERGE_RESOLUTION|>--- conflicted
+++ resolved
@@ -797,11 +797,7 @@
 	 * does not need to be synchronized by timer.
 	 */
 	c->jheads[GCHD].wbuf.dtype = UBI_LONGTERM;
-<<<<<<< HEAD
-	c->jheads[GCHD].wbuf.softlimit = ktime_set(0, 0);
-=======
 	c->jheads[GCHD].wbuf.no_timer = 1;
->>>>>>> 80ffb3cc
 
 	return 0;
 }
@@ -1763,11 +1759,6 @@
 		if (c->jheads)
 			for (i = 0; i < c->jhead_cnt; i++)
 				ubifs_wbuf_sync(&c->jheads[i].wbuf);
-<<<<<<< HEAD
-				hrtimer_cancel(&c->jheads[i].wbuf.timer);
-			}
-=======
->>>>>>> 80ffb3cc
 
 		/*
 		 * On fatal errors c->ro_media is set to 1, in which case we do
@@ -1985,12 +1976,8 @@
 	err  = bdi_init(&c->bdi);
 	if (err)
 		goto out_close;
-<<<<<<< HEAD
-	err = bdi_register(&c->bdi, NULL, "ubifs");
-=======
 	err = bdi_register(&c->bdi, NULL, "ubifs_%d_%d",
 			   c->vi.ubi_num, c->vi.vol_id);
->>>>>>> 80ffb3cc
 	if (err)
 		goto out_bdi;
 
